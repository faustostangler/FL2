--- conflicted
+++ resolved
@@ -48,24 +48,23 @@
     strategy.handle(2)
 
     assert collected == [[1, 2]]
-<<<<<<< HEAD
-=======
-    assert strategy.buffer == []
+# =======
+#     assert strategy.buffer == []
 
 
-def test_handle_accepts_iterable():
-    """Items provided as an iterable should be buffered individually."""
+# def test_handle_accepts_iterable():
+#     """Items provided as an iterable should be buffered individually."""
 
-    collected = []
+#     collected = []
 
-    def cb(buffer):
-        collected.append(list(buffer))
+#     def cb(buffer):
+#         collected.append(list(buffer))
 
-    strategy = SaveStrategy(cb, threshold=4)
-    strategy.handle([1, 2])
-    strategy.handle([3, 4])
-    strategy.finalize()
+#     strategy = SaveStrategy(cb, threshold=4)
+#     strategy.handle([1, 2])
+#     strategy.handle([3, 4])
+#     strategy.finalize()
 
-    assert collected == [[[1, 2], [3, 4]]]
->>>>>>> 67fd44a5
+#     assert collected == [[[1, 2], [3, 4]]]
+# >>>>>>> 2025-07-03-Statements-Round-1
     assert strategy.buffer == []