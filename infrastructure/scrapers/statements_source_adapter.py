"""Statement source adapter for fetching financial reports."""

from __future__ import annotations

import time
from typing import Any, Dict, List
from urllib.parse import quote_plus

# import pandas as pd
from bs4 import BeautifulSoup

from domain.dto.nsd_dto import NsdDTO
from domain.ports import LoggerPort, StatementSourcePort
from infrastructure.config import Config
from infrastructure.helpers.fetch_utils import FetchUtils
from infrastructure.utils import clean_number


class RequestsStatementSourceAdapter(StatementSourcePort):
    """Fetch statement HTML using ``requests``."""

    def __init__(self, config: Config, logger: LoggerPort):
        """Create the adapter with its configuration and logger."""
        self.config = config
        self.logger = logger
        self.fetch_utils = FetchUtils(config, logger)
        self.session = self.fetch_utils.create_scraper()
        self.logger.log("Start RequestsStatementSourceAdapter", level="info")
        self.endpoint = f"{self.config.exchange.nsd_endpoint}"
        self.statements_config = self.config.statements
        self.parsed_rows: List[Dict[str, Any]] = []

<<<<<<< HEAD
    # ------------------------------------------------------------------
    # Utility helpers
    # ------------------------------------------------------------------

    def _clean_number(self, text: str) -> float:
        """Sanitize ``text`` using ``clean_number`` from utils."""
        if not text:
            return 0.0

        cleaned = text.strip().replace("\xa0", "").replace("(", "-").replace(")", "")

        result = clean_number(cleaned, logger=self.logger)
        if result is None:
            return 0.0
        return result
=======
    def _clean_number(self, text: str) -> float:
        """Convert a Brazilian-formatted number to ``float``."""
        if not text:
            return 0.0

        cleaned = (
            text.strip()
            .replace("\xa0", "")
            .replace(".", "")
            .replace(",", ".")
            .replace("(", "-")
            .replace(")", "")
        )
        try:
            return float(cleaned)
        except Exception:
            return 0.0
>>>>>>> 7ed13128

    def _parse_statement_page(
        self, soup: BeautifulSoup, group: str
    ) -> List[Dict[str, Any]]:
        """Return parsed rows from a statement ``soup``."""
        results: List[Dict[str, Any]] = []

        if group == "Dados da Empresa":
            table = soup.find("div", id="UltimaTabela")
            table = table.find("table") if table else None
            thousand = 1000 if table and "Mil" in table.get_text() else 1

            def v(elem_id: str) -> float:
                el = soup.find(id=elem_id)
                return self._clean_number(el.get_text()) * thousand if el else 0.0

            results.append(
                {
                    "account": "00.01.01",
                    "description": "Ações ON Circulação",
                    "value": v("QtdAordCapiItgz_1"),
                }
            )
            results.append(
                {
                    "account": "00.01.02",
                    "description": "Ações PN Circulação",
                    "value": v("QtdAprfCapiItgz_1"),
                }
            )
            results.append(
                {
                    "account": "00.02.01",
                    "description": "Ações ON Tesouraria",
                    "value": v("QtdAordTeso_1"),
                }
            )
            results.append(
                {
                    "account": "00.02.02",
                    "description": "Ações PN Tesouraria",
                    "value": v("QtdAprfTeso_1"),
                }
            )
            return results

        # Default parsing for DFs pages
        title_el = soup.find(id="TituloTabelaSemBorda")
        thousand = 1000 if title_el and "Mil" in title_el.get_text() else 1
        table = soup.find("table", id="ctl00_cphPopUp_tbDados")
        if not table:
            return results

        for row in table.find_all("tr"):
            cols = [c.get_text(strip=True) for c in row.find_all("td")]
            if len(cols) < 3:
                continue
            account, desc, val = cols[0], cols[1], cols[2]
            results.append(
                {
                    "account": account,
                    "description": desc,
                    "value": self._clean_number(val) * thousand,
                }
            )

        return results
<<<<<<< HEAD

    # ------------------------------------------------------------------
=======
>>>>>>> 7ed13128

    def _extract_hash(self, html: str) -> str:
        """Extract the hidden hash value from the HTML response."""
        soup = BeautifulSoup(html, "html.parser")
        element = soup.select_one("#hdnHash")
        if element is None:
            raise ValueError("Element with selector '#hdnHash' not found")
        value = element.get("value")
        if isinstance(value, list):
            value = value[0] if value else ""
        if not isinstance(value, str):
            raise ValueError("Expected a string value for 'value' attribute")
        return value

    def _build_urls(
        self, row: NsdDTO, items: list, hash_value: str
    ) -> list[dict[str, str]]:
        """Construct statement URLs using ``row`` data and the given hash."""
        nsd_type_map = self.statements_config.nsd_type_map

        doctype_name, doctype_code = nsd_type_map.get(
            row.nsd_type or "INFORMACOES TRIMESTRAIS",
            ("ITR", 3),
        )

        result: list[dict[str, str]] = []

        try:
            for item in items:
                base_url = (
                    self.statements_config.url_df
                    if item["grupo"].startswith("DFs")
                    else self.statements_config.url_capital
                )

                params = {
                    "Grupo": item["grupo"],
                    "Quadro": item["quadro"],
                    "NomeTipoDocumento": doctype_name,
                    "Empresa": row.company_name,
                    "DataReferencia": row.quarter.strftime("%Y-%m-%d")
                    if row.quarter is not None
                    else "",
                    "Versao": row.version,
                    "CodTipoDocumento": str(doctype_code),
                    "NumeroSequencialDocumento": str(row.nsd),
                    "NumeroSequencialRegistroCvm": "",  # hardcoded
                    "CodigoTipoInstituicao": "1",  # hardcoded
                    "Hash": hash_value,
                }

                # Inclui os parâmetros extras (se presentes)
                for campo in ["informacao", "demonstracao", "periodo"]:
                    if item.get(campo) is not None:
                        params[campo.capitalize()] = str(item[campo])

                query = "&".join(f"{k}={quote_plus(str(v))}" for k, v in params.items())
                full_url = f"{base_url}?{query}"
                result.append(
                    {
                        "grupo": item["grupo"],
                        "quadro": item["quadro"],
                        "url": full_url,
                    }
                )
        except Exception as e:
            print(e)
        return result

    def fetch(self, row: NsdDTO) -> str:
        """Fetch HTML for the given NSD and return the first statement page."""
        url = self.endpoint.format(nsd=row.nsd)
        start = time.perf_counter()

        hash_response = self.fetch_utils.fetch_with_retry(self.session, url)
        hash_value = self._extract_hash(hash_response.text)

        items = self.config.statements.statement_items
        row_urls = self._build_urls(row, items, hash_value)

        # Parse all statement pages using the legacy logic
        self.parsed_rows = []
        for item in row_urls:
            response = self.fetch_utils.fetch_with_retry(self.session, item["url"])
            soup = BeautifulSoup(response.text, "html.parser")
            rows = self._parse_statement_page(soup, item["grupo"])
            for r in rows:
                r.update(
                    {
                        "grupo": item["grupo"],
                        "quadro": item["quadro"],
                        "company_name": row.company_name,
                        "nsd": row.nsd,
                        "quarter": row.quarter.strftime("%Y-%m-%d")
                        if row.quarter
                        else None,
                        "version": row.version,
                    }
                )
            self.parsed_rows.extend(rows)

        # Parse all statement pages using the legacy logic
        self.parsed_rows = []
        for item in urls:
            response = self.fetch_utils.fetch_with_retry(self.session, item["url"])
            soup = BeautifulSoup(response.text, "html.parser")
            rows = self._parse_statement_page(soup, item["grupo"])
            for r in rows:
                r.update(
                    {
                        "grupo": item["grupo"],
                        "quadro": item["quadro"],
                        "company_name": row.company_name,
                        "nsd": row.nsd,
                        "quarter": row.quarter.strftime("%Y-%m-%d")
                        if row.quarter
                        else None,
                        "version": row.version,
                    }
                )
            self.parsed_rows.extend(rows)

        page_html = ""
        if urls:
            first_url = urls[0]["url"]
            stmt_response = self.fetch_utils.fetch_with_retry(self.session, first_url)
            page_html = stmt_response.text

        elapsed = time.perf_counter() - start
        self.logger.log(f"Fetched nsd {row.nsd} in {elapsed:.2f}s", level="info")
        return page_html<|MERGE_RESOLUTION|>--- conflicted
+++ resolved
@@ -30,11 +30,6 @@
         self.statements_config = self.config.statements
         self.parsed_rows: List[Dict[str, Any]] = []
 
-<<<<<<< HEAD
-    # ------------------------------------------------------------------
-    # Utility helpers
-    # ------------------------------------------------------------------
-
     def _clean_number(self, text: str) -> float:
         """Sanitize ``text`` using ``clean_number`` from utils."""
         if not text:
@@ -46,25 +41,6 @@
         if result is None:
             return 0.0
         return result
-=======
-    def _clean_number(self, text: str) -> float:
-        """Convert a Brazilian-formatted number to ``float``."""
-        if not text:
-            return 0.0
-
-        cleaned = (
-            text.strip()
-            .replace("\xa0", "")
-            .replace(".", "")
-            .replace(",", ".")
-            .replace("(", "-")
-            .replace(")", "")
-        )
-        try:
-            return float(cleaned)
-        except Exception:
-            return 0.0
->>>>>>> 7ed13128
 
     def _parse_statement_page(
         self, soup: BeautifulSoup, group: str
@@ -132,13 +108,8 @@
             )
 
         return results
-<<<<<<< HEAD
-
-    # ------------------------------------------------------------------
-=======
->>>>>>> 7ed13128
-
-    def _extract_hash(self, html: str) -> str:
+
+      def _extract_hash(self, html: str) -> str:
         """Extract the hidden hash value from the HTML response."""
         soup = BeautifulSoup(html, "html.parser")
         element = soup.select_one("#hdnHash")
