--- conflicted
+++ resolved
@@ -366,13 +366,12 @@
             after the last stored record.
         """
         # Get all nsd with valid sent_date
-<<<<<<< HEAD
         all_nsds_str = self.repository.get_all_primary_keys()
         if not all_nsds_str:
-=======
-        all_nsds = {int(nsd) for nsd in self.repository.get_all_primary_keys()}
-        if not all_nsds:
->>>>>>> fd499afd
+# =======
+#         all_nsds = {int(nsd) for nsd in self.repository.get_all_primary_keys()}
+#         if not all_nsds:
+# >>>>>>> 2025-07-03-Statements-Round-1
             return start
 
         all_nsds = [int(n) for n in all_nsds_str]
