--- conflicted
+++ resolved
@@ -1,8 +1,5 @@
-<<<<<<< HEAD
 """Helpers for applying normalization to raw company data."""
 
-=======
->>>>>>> 4845affc
 from datetime import datetime
 from typing import List, Optional
 
@@ -37,10 +34,6 @@
         self, text: Optional[str], words_to_remove: Optional[List[str]] = None
     ) -> Optional[str]:
         """Normalize a text string using ``utils.clean_text``."""
-<<<<<<< HEAD
-=======
-
->>>>>>> 4845affc
         words_to_remove = words_to_remove or self.config.domain.words_to_remove
         return util_clean_text(
             text, words_to_remove=words_to_remove, logger=self.logger
@@ -48,18 +41,10 @@
 
     def clean_number(self, text: str) -> Optional[float]:
         """Convert a stringified number using ``utils.clean_number``."""
-<<<<<<< HEAD
-=======
-
->>>>>>> 4845affc
         return util_clean_number(text, logger=self.logger)
 
     def clean_date(self, text: Optional[str]) -> Optional[datetime]:
         """Parse a date string using ``utils.clean_date``."""
-<<<<<<< HEAD
-=======
-
->>>>>>> 4845affc
         return util_clean_date(text, logger=self.logger)
 
     def clean_dict_fields(
@@ -70,10 +55,7 @@
         number_keys: Optional[List[str]] = None,
     ) -> dict:
         """Return a cleaned ``entry`` using ``utils.clean_dict_fields``."""
-<<<<<<< HEAD
-=======
 
->>>>>>> 4845affc
         return util_clean_dict_fields(
             entry,
             text_keys,
