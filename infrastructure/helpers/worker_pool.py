--- conflicted
+++ resolved
@@ -69,11 +69,8 @@
                     logger.log(f"worker error: {exc}", level="warning")
                     continue
 
-<<<<<<< HEAD
                 # Update metrics and trigger callbacks
                 logger.log(f"task processed {index}", level="info")
-=======
->>>>>>> 9f517144
                 self.metrics_collector.record_processing_bytes(
                     len(json.dumps(result, default=str).encode("utf-8"))
                 )
