--- conflicted
+++ resolved
@@ -3,11 +3,10 @@
 from datetime import datetime
 from typing import Optional
 
-<<<<<<< HEAD
 from sqlalchemy import DateTime, String
-=======
-from sqlalchemy import DateTime, Integer
->>>>>>> 67fd44a5
+# =======
+# from sqlalchemy import DateTime, Integer
+# >>>>>>> 2025-07-03-Statements-Round-1
 from sqlalchemy.orm import Mapped, mapped_column
 
 from domain.dto.nsd_dto import NsdDTO
@@ -20,11 +19,10 @@
 
     __tablename__ = "tbl_nsd"
 
-<<<<<<< HEAD
     nsd: Mapped[str] = mapped_column(String, primary_key=True)
-=======
-    nsd: Mapped[int] = mapped_column(Integer, primary_key=True)
->>>>>>> 67fd44a5
+# =======
+#     nsd: Mapped[int] = mapped_column(Integer, primary_key=True)
+# >>>>>>> 2025-07-03-Statements-Round-1
     company_name: Mapped[Optional[str]] = mapped_column()
     quarter: Mapped[Optional[datetime]] = mapped_column(DateTime)
     version: Mapped[Optional[str]] = mapped_column()
