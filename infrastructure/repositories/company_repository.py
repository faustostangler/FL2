from __future__ import annotations

import logging

logging.basicConfig(level=logging.DEBUG)
logging.debug("infrastructure > company_repository")

from typing import List

from sqlalchemy import create_engine, text
from sqlalchemy.orm import sessionmaker

from domain.dto.company_dto import CompanyDTO
from domain.ports import CompanyRepositoryPort
from infrastructure.config import Config
from infrastructure.logging import Logger
from infrastructure.models.base import Base
from infrastructure.models.company_model import CompanyModel
from infrastructure.repositories.base_repository import BaseRepository


class SQLiteCompanyRepository(BaseRepository[CompanyDTO], CompanyRepositoryPort):
    """
    Concrete implementation of BaseRepository for CompanyDTO,
    using SQLite and SQLAlchemy for persistence.
    """

    import logging

    logging.basicConfig(level=logging.DEBUG)
    logging.debug(
        "company_repository.SQLiteCompanyRepository(BaseRepository[CompanyDTO], CompanyRepositoryPort)"
    )

    def __init__(self, config: Config, logger: Logger):
        """
        Initializes the SQLite database connection and ensures table creation.
        """
        import logging

        logging.basicConfig(level=logging.DEBUG)
        logging.debug(
            "SQLiteCompanyRepository(BaseRepository[CompanyDTO], CompanyRepositoryPort).__init__"
        )
        self.config = config
        self.logger = logger
        self.logger.log("Start SQLiteCompanyRepository", level="info")

        self.engine = create_engine(
            config.database.connection_string,
            connect_args={"check_same_thread": False},
        )
        with self.engine.connect() as conn:
            conn.execute(text("PRAGMA journal_mode=WAL"))
        self.Session = sessionmaker(bind=self.engine)
        Base.metadata.create_all(self.engine)

    def save_all(self, items: List[CompanyDTO]) -> None:
        """
        Saves or updates a list of CompanyDTOs into the database.

        :param items: List of CompanyDTO instances to persist
        """
        import logging

        logging.basicConfig(level=logging.DEBUG)
        logging.debug(
            "SQLiteCompanyRepository(BaseRepository[CompanyDTO], CompanyRepositoryPort).save_all()"
        )
        session = self.Session()
        try:
            models = [CompanyModel.from_dto(dto) for dto in items]
            session.bulk_save_objects(models)
            session.commit()
            self.logger.log(
                f"Saved {len(items)} companies",
                level="info",
            )
        except Exception as e:
            session.rollback()
            self.logger.log(
                f"Failed to save companies: {e}",
                level="error",
            )
            raise
        finally:
            session.close()

    def get_all(self) -> List[CompanyDTO]:
        """
        Retrieves all companies from the database.

        :return: A list of CompanyDTOs
        """
        import logging

        logging.basicConfig(level=logging.DEBUG)
        logging.debug(
            "SQLiteCompanyRepository(BaseRepository[CompanyDTO], CompanyRepositoryPort).get_all()"
        )
        session = self.Session()
        try:
            results = session.query(CompanyModel).all()
            return [obj.to_dto() for obj in results]
        finally:
            session.close()

    def has_item(self, identifier: str) -> bool:
        """
        Checks if a company with the given CVM code exists in the database.

        :param identifier: CVM code to verify
        :return: True if the company exists, False otherwise
        """
        import logging

        logging.basicConfig(level=logging.DEBUG)
        logging.debug(
            "SQLiteCompanyRepository(BaseRepository[CompanyDTO], CompanyRepositoryPort).has_item()"
        )
        session = self.Session()
        try:
            return (
                session.query(CompanyModel).filter_by(cvm_code=identifier).first()
                is not None
            )
        finally:
            session.close()

    def get_by_id(self, id: str) -> CompanyDTO:
        """
        Retrieves a single company from the database by CVM code.

        :param id: The CVM code identifier
        :return: A CompanyDTO representing the retrieved company
        :raises ValueError: If no company is found
        """
        import logging

        logging.basicConfig(level=logging.DEBUG)
        logging.debug(
            "SQLiteCompanyRepository(BaseRepository[CompanyDTO], CompanyRepositoryPort).get_by_id()"
        )
        session = self.Session()
        try:
            obj = session.query(CompanyModel).filter_by(cvm_code=id).first()
            if not obj:
                raise ValueError(f"Company not found: {id}")
            return obj.to_dto()

        finally:
            session.close()

    def get_all_primary_keys(self) -> set[str]:
<<<<<<< HEAD
        """Return a set of all CVM codes already persisted."""
        import logging; logging.basicConfig(level=logging.DEBUG); logging.debug("SQLiteCompanyRepository(BaseRepository[CompanyDTO], CompanyRepositoryPort).get_all_primary_keys()")
=======
        """
        Retorna um conjunto com todos os códigos CVM já salvos no banco.

        :return: Conjunto de códigos CVM únicos.
        """
        import logging

        logging.basicConfig(level=logging.DEBUG)
        logging.debug(
            "SQLiteCompanyRepository(BaseRepository[CompanyDTO], CompanyRepositoryPort).get_all_primary_keys()"
        )
>>>>>>> e8d89387
        session = self.Session()
        try:
            results = session.query(CompanyModel.cvm_code).distinct().all()
            return {row[0] for row in results if row[0]}
        finally:
            session.close()<|MERGE_RESOLUTION|>--- conflicted
+++ resolved
@@ -152,22 +152,8 @@
             session.close()
 
     def get_all_primary_keys(self) -> set[str]:
-<<<<<<< HEAD
         """Return a set of all CVM codes already persisted."""
         import logging; logging.basicConfig(level=logging.DEBUG); logging.debug("SQLiteCompanyRepository(BaseRepository[CompanyDTO], CompanyRepositoryPort).get_all_primary_keys()")
-=======
-        """
-        Retorna um conjunto com todos os códigos CVM já salvos no banco.
-
-        :return: Conjunto de códigos CVM únicos.
-        """
-        import logging
-
-        logging.basicConfig(level=logging.DEBUG)
-        logging.debug(
-            "SQLiteCompanyRepository(BaseRepository[CompanyDTO], CompanyRepositoryPort).get_all_primary_keys()"
-        )
->>>>>>> e8d89387
         session = self.Session()
         try:
             results = session.query(CompanyModel.cvm_code).distinct().all()
