--- conflicted
+++ resolved
@@ -95,14 +95,13 @@
             session.close()
 
     def get_all_primary_keys(self) -> set[str]:
-<<<<<<< HEAD
         """Retrieve all distinct NSD primary keys stored."""
-=======
-        """Retrieve all distinct primary key values from the NSDModel table.
+# =======
+#         """Retrieve all distinct primary key values from the NSDModel table.
 
-        Returns: All unique primary key values (nsd) from the NSDModel table.
-        """
->>>>>>> fd499afd
+#         Returns: All unique primary key values (nsd) from the NSDModel table.
+#         """
+# >>>>>>> 2025-07-03-Statements-Round-1
         session = self.Session()
         try:
             results = session.query(NSDModel.nsd).distinct().all()
