"""Use cases for fetching raw statement rows."""

from __future__ import annotations

import time
from typing import Callable, Iterable, List, Optional, Tuple

from domain.dto.nsd_dto import NsdDTO
from domain.dto.statement_rows_dto import StatementRowsDTO
from domain.dto.worker_class_dto import WorkerTaskDTO
from domain.ports import (
    LoggerPort,
    MetricsCollectorPort,
    ParsedStatementRepositoryPort,
    RawStatementRepositoryPort,
    RawStatementSourcePort,
)
from infrastructure.config import Config
from infrastructure.helpers import ByteFormatter, SaveStrategy, WorkerPool


class FetchStatementsUseCase:
    """Retrieve raw statement rows and persist them for later parsing."""

    def __init__(
        self,
        logger: LoggerPort,
        source: RawStatementSourcePort,
        parsed_statements_repo: ParsedStatementRepositoryPort,
        raw_statement_repository: RawStatementRepositoryPort,
        metrics_collector: MetricsCollectorPort,
        worker_pool_executor: WorkerPool,
        config: Config,
    ) -> None:
        """Store dependencies for fetching and saving raw rows."""
        self.logger = logger
        self.source = source
        self.parsed_statements_repo = parsed_statements_repo
        self.raw_statement_repository = raw_statement_repository
        self.config = config
<<<<<<< HEAD
        self.max_workers = max_workers
        self.collector = metrics_collector
        self.worker_pool_executor = worker_pool_executor
=======
        self.metrics_collector = metrics_collector
        self.workder_pool_executor = worker_pool_executor
>>>>>>> 2ef9ecf8

        # self.logger.log(f"Load Class {self.__class__.__name__}", level="info")

    def fetch_all(
        self,
        targets: List[NsdDTO],
        save_callback: Optional[Callable[[List[StatementRowsDTO]], None]] = None,
        threshold: Optional[int] = None,
    ) -> List[Tuple[NsdDTO, List[StatementRowsDTO]]]:
        """Fetch statements for ``targets`` concurrently."""
        # self.logger.log(
        #     "Run  Method controller.run()._statement_service().statements_fetch_service.run().fetch_usecase.run().fetch_all(save_callback, threshold)",
        #     level="info",
        # )

        byte_formatter = ByteFormatter()
        # self.logger.log("End Instance worker_pool", level="info")

        # Initialize the saving strategy that buffers results.
        # self.logger.log("Instantiate strategy", level="info")
        strategy: SaveStrategy[StatementRowsDTO] = SaveStrategy(
            save_callback or self.parsed_statements_repo.save_all,
            threshold,
            config=self.config,
        )
        # self.logger.log("End Instance strategy", level="info")

        # Pair each target with its index for worker pool processing.
        tasks = list(enumerate(targets))

        collector = self.collector
        start_time = time.perf_counter()

        def processor(task: WorkerTaskDTO) -> Tuple[NsdDTO, List[StatementRowsDTO]]:
            # self.logger.log(
            #     "Call Method controller.run()._statement_service().statements_fetch_service.run().fetch_usecase.run().fetch_all().processor().source.fetch()",
            #     level="info",
            # )
            attempt = 0

            bytes_before = collector.network_bytes
            fetched = self.source.fetch(task)
            lines = len(fetched["statements"])

            while lines == 0:
                attempt += 1
                quarter = (
                    fetched["nsd"].quarter.strftime("%Y-%m-%d")
                    if fetched["nsd"].quarter
                    else None
                )
                extra_info = {
                    "details": f"{fetched['nsd'].nsd} {fetched['nsd'].company_name} {quarter} {fetched['nsd'].version}",
                    "attempt": f"attempt {attempt}",
                }
                self.logger.log(
                    f"Retrying {task.index + 1}/{len(tasks)}",
                    level="warning",
                    extra=extra_info,
                    worker_id=task.worker_id,
                )

                fetched = self.source.fetch(task)
                lines = len(fetched["statements"])

            download_bytes = collector.network_bytes - bytes_before

            quarter = (
                fetched["nsd"].quarter.strftime("%Y-%m-%d")
                if fetched["nsd"].quarter
                else None
            )
            extra_info = {
                "details": f"{fetched['nsd'].nsd} {fetched['nsd'].company_name} {quarter} {fetched['nsd'].version}",
                "lines": f"{len(fetched['statements'])} lines",
                "Download": byte_formatter.format_bytes(download_bytes),
                "Total download": byte_formatter.format_bytes(collector.network_bytes),
            }
            self.logger.log(
                f"Statement {task.index + 1}/{len(tasks)}",
                level="info",
                progress={
                    "index": task.index + 1,
                    "size": len(tasks),
                    "start_time": start_time,
                },
                extra=extra_info,
                worker_id=task.worker_id,
            )

            # self.logger.log(
            #     "End  Method controller.run()._statement_service().statements_fetch_service.run().fetch_usecase.run().fetch_all().processor().source.fetch()",
            #     level="info",
            # )

            return fetched["nsd"], fetched["statements"]

        def handle_batch(item: Tuple[NsdDTO, List[StatementRowsDTO]]) -> None:
            """Buffer fetched statement rows via ``strategy``."""

            # ``SaveStrategy.handle`` can accept an iterable of rows, so pass
            # the entire list at once for more efficient buffering.
            strategy.handle(item[1])

        # self.logger.log(
        #     "Call Method controller.run()._statement_service().statements_fetch_service.run().fetch_usecase.run().fetch_all().worker_pool.run(tasks, processor, handle_batch)",
        #     level="info",
        # )
        result = self.worker_pool_executor.run(
            tasks=tasks,
            processor=processor,
            logger=self.logger,
            on_result=handle_batch,
        )
        # self.logger.log(
        #     "End  Method controller.run()._statement_service().statements_fetch_service.run().fetch_usecase.run().fetch_all().worker_pool.run(tasks, processor, handle_batch)",
        #     level="info",
        # )

        strategy.finalize()

        # self.logger.log(
        #     "End  Method controller.run()._statement_service().statements_fetch_service.run().fetch_usecase.run().fetch_all(save_callback, threshold)",
        #     level="info",
        # )

        return result.items

    def fetch_statement_rows(
        self,
        batch_rows: Iterable[NsdDTO],
        save_callback: Optional[Callable[[List[StatementRowsDTO]], None]] = None,
        threshold: Optional[int] = None,
    ) -> List[Tuple[NsdDTO, List[StatementRowsDTO]]]:
        """Execute the use case for ``batch_rows``."""
        # self.logger.log(
        #     "Run  Method controller.run()._statement_service().statements_fetch_service.run().fetch_usecase.run(save_callback, threshold)",
        #     level="info",
        # )

        targets = list(batch_rows)
        if not targets:
            return []

        # self.logger.log(
        #     "Call Method controller.run()._statement_service().statements_fetch_service.run().fetch_usecase.run().fetch_all(save_callback, threshold)",
        #     level="info",
        # )
        results = self.fetch_all(
            targets=targets,
            save_callback=save_callback,
            threshold=threshold,
<<<<<<< HEAD
=======
            metrics_collector-self.metrics_collector,
            worker_pool_executor=self.work_pool_executor,
>>>>>>> 2ef9ecf8
        )
        # self.logger.log(
        #     "End  Method controller.run()._statement_service().statements_fetch_service.run().fetch_usecase.run().fetch_all(save_callback, threshold)",
        #     level="info",
        # )

        # self.logger.log(
        #     "End  Method controller.run()._statement_service().statements_fetch_service.run().fetch_usecase.run(save_callback, threshold)",
        #     level="info",
        # )

        return results<|MERGE_RESOLUTION|>--- conflicted
+++ resolved
@@ -38,14 +38,9 @@
         self.parsed_statements_repo = parsed_statements_repo
         self.raw_statement_repository = raw_statement_repository
         self.config = config
-<<<<<<< HEAD
         self.max_workers = max_workers
         self.collector = metrics_collector
         self.worker_pool_executor = worker_pool_executor
-=======
-        self.metrics_collector = metrics_collector
-        self.workder_pool_executor = worker_pool_executor
->>>>>>> 2ef9ecf8
 
         # self.logger.log(f"Load Class {self.__class__.__name__}", level="info")
 
@@ -198,11 +193,6 @@
             targets=targets,
             save_callback=save_callback,
             threshold=threshold,
-<<<<<<< HEAD
-=======
-            metrics_collector-self.metrics_collector,
-            worker_pool_executor=self.work_pool_executor,
->>>>>>> 2ef9ecf8
         )
         # self.logger.log(
         #     "End  Method controller.run()._statement_service().statements_fetch_service.run().fetch_usecase.run().fetch_all(save_callback, threshold)",
