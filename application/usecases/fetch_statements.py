--- conflicted
+++ resolved
@@ -144,11 +144,11 @@
         if not targets:
             return []
 
-<<<<<<< HEAD
+# <<<<<<< ce8ela-codex/extend-fetchstatementsusecase-to-re-download-missing-nsds
         existing = self.repository.get_all_primary_keys()
-=======
-        existing = self.statement_repository.get_all_primary_keys()
->>>>>>> 59c35258
+# =======
+#         existing = self.statement_repository.get_all_primary_keys()
+# >>>>>>> 2025-07-03-Statements-Round-1
         to_fetch = [t for t in targets if str(t.nsd) not in existing]
         if not to_fetch:
             return []
