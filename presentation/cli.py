--- conflicted
+++ resolved
@@ -129,7 +129,6 @@
         self.logger.log("Finish NSD Sync Use Case", level="info")
 
     def _build_statement_targets(self) -> set[str]:
-<<<<<<< HEAD
         """Return NSD identifiers for statements that haven't been
         processed."""
         company_repo = SQLiteCompanyRepository(config=self.config, logger=self.logger)
@@ -158,101 +157,6 @@
                 and str(record.nsd) not in processed
             )
         }
-=======
-        """Generate NSD identifiers for statements to be processed."""
-        company_repo = SQLiteCompanyRepository(config=self.config, logger=self.logger)
-        nsd_repo = SQLiteNSDRepository(config=self.config, logger=self.logger)
-        statement_repo = SqlAlchemyStatementRepository(
-            config=self.config, logger=self.logger
-        )
-
-        companies = pd.DataFrame([asdict(c) for c in company_repo.get_all()])
-        nsd_df = pd.DataFrame([asdict(n) for n in nsd_repo.get_all()])
-
-        if companies.empty or nsd_df.empty:
-            return set()
-
-        processed = statement_repo.get_all_primary_keys()
-
-        nsd_df = nsd_df[nsd_df["nsd_type"].isin(self.config.domain.statements_types)]
-        df_nsd_company = pd.merge(nsd_df, companies, on="company_name", how="inner")
-        df_companies = (
-            df_nsd_company[["company_name", "cvm_code", "ticker_codes", "trading_name"]]
-            .drop_duplicates()
-            .sort_values(by=["company_name"])
-            .reset_index(drop=True)
-        )
-
-        targets = []
-        for _, row in df_companies.iterrows():
-            name = row["company_name"]
-            company_df = companies[companies["company_name"] == name]
-            nsd_subset = nsd_df[nsd_df["company_name"] == name]
-            df_nsd_company = pd.merge(
-                nsd_subset, company_df, on="company_name", how="inner"
-            )
-            try:
-                target = df_nsd_company[
-                    ~df_nsd_company["nsd"].astype(str).isin(processed)
-                ]
-            except Exception:
-                target = df_nsd_company
-
-            if not target.empty:
-                last = "ZZZZZZZZZZ"
-                order = [
-                    "industry_sector",
-                    "industry_subsector",
-                    "industry_segment",
-                    "company_name",
-                    "quarter",
-                    "version",
-                ]
-
-                target.loc[target["industry_sector"].isna(), "industry_sector"] = last
-                target.loc[
-                    target["industry_subsector"].isna(), "industry_subsector"
-                ] = last
-                target.loc[target["industry_segment"].isna(), "industry_segment"] = last
-
-                target = target.sort_values(by=order, ascending=True)
-
-                target.loc[target["industry_sector"] == last, "industry_sector"] = None
-                target.loc[
-                    target["industry_subsector"] == last, "industry_subsector"
-                ] = None
-                target.loc[target["industry_segment"] == last, "industry_segment"] = (
-                    None
-                )
-
-                date_cols = [
-                    "quarter",
-                    "sent_date",
-                    "listing_date",
-                    "last_date",
-                    "date_quotation",
-                ]
-                for col in date_cols:
-                    if col in target.columns:
-                        mask_iso = target[col].astype(str).str.contains(
-                            "-", na=False
-                        ) & target[col].astype(str).str.contains("T", na=False)
-                        mask_br = ~mask_iso & target[col].notna()
-                        target.loc[mask_iso, col] = pd.to_datetime(
-                            target.loc[mask_iso, col], errors="coerce", dayfirst=False
-                        )
-                        target.loc[mask_br, col] = pd.to_datetime(
-                            target.loc[mask_br, col], errors="coerce", dayfirst=True
-                        )
-
-                targets.append(target)
-
-        if targets:
-            merged = pd.concat(targets, ignore_index=True)
-            return set(merged["nsd"].astype(str).unique())
-
-        return set()
->>>>>>> 400cda68
 
     def _run_statement_sync(self) -> None:
         """Build and run the statement processing workflow."""
