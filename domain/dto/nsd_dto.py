--- conflicted
+++ resolved
@@ -29,25 +29,26 @@
         """Build an ``NsdDTO`` from scraped raw data."""
         nsd_value = raw.get("nsd")
         # Map raw keys directly to the immutable dataclass fields
+# =======
+
+#         nsd_raw = raw.get("nsd", "")
+#         if nsd_raw is None:
+#             nsd_raw = ""
+#         nsd_value = str(nsd_raw)
+#         if not nsd_value:
+#             raise ValueError("Invalid NSD value")
+
+# >>>>>>> 2025-07-03-Statements-Round-1
         return NsdDTO(
             nsd=str(nsd_value) if nsd_value is not None else "",
 # =======
 #     def from_dict(raw: dict) -> NsdDTO:
 #         """Build an ``NsdDTO`` from scraped raw data."""
 
-<<<<<<< HEAD
 #         try:
 #             nsd_value = int(raw.get("nsd", 0))
 #         except (TypeError, ValueError) as exc:
 #             raise ValueError("Invalid NSD value") from exc
-=======
-        nsd_raw = raw.get("nsd", "")
-        if nsd_raw is None:
-            nsd_raw = ""
-        nsd_value = str(nsd_raw)
-        if not nsd_value:
-            raise ValueError("Invalid NSD value")
->>>>>>> fd499afd
 
 #         return NsdDTO(
 #             nsd=nsd_value,
