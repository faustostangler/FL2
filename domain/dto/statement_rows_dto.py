--- conflicted
+++ resolved
@@ -19,31 +19,31 @@
     value: float
 
     @staticmethod
-<<<<<<< HEAD
-    def from_tuple(values: Tuple) -> "StatementRowsDTO":
-        """Create a ``StatementRowsDTO`` from an ordered tuple."""
-        (
-            nsd,
-            company_name,
-            quarter,
-            version,
-            grupo,
-            quadro,
-            account,
-            description,
-            value,
-        ) = values
-        return StatementRowsDTO(
-            nsd=int(nsd),
-            company_name=str(company_name) if company_name is not None else None,
-            quarter=str(quarter) if quarter is not None else None,
-            version=str(version) if version is not None else None,
-            grupo=str(grupo),
-            quadro=str(quadro),
-            account=str(account),
-            description=str(description),
-            value=float(value),
-=======
+# <<<<<<< HEAD
+#     def from_tuple(values: Tuple) -> "StatementRowsDTO":
+#         """Create a ``StatementRowsDTO`` from an ordered tuple."""
+#         (
+#             nsd,
+#             company_name,
+#             quarter,
+#             version,
+#             grupo,
+#             quadro,
+#             account,
+#             description,
+#             value,
+#         ) = values
+#         return StatementRowsDTO(
+#             nsd=int(nsd),
+#             company_name=str(company_name) if company_name is not None else None,
+#             quarter=str(quarter) if quarter is not None else None,
+#             version=str(version) if version is not None else None,
+#             grupo=str(grupo),
+#             quadro=str(quadro),
+#             account=str(account),
+#             description=str(description),
+#             value=float(value),
+# =======
     def from_dict(raw: dict) -> "StatementRowsDTO":
         """Create a ``StatementRowsDTO`` from a raw dictionary."""
         return StatementRowsDTO(
@@ -56,5 +56,5 @@
             account=str(raw.get("account", "")),
             description=str(raw.get("description", "")),
             value=float(raw.get("value", 0.0)),
->>>>>>> 12ae6caf
+# >>>>>>> 12ae6caf4c160196a7670d81e7ef87d8a80cd61f
         )